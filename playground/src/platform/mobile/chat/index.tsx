--- conflicted
+++ resolved
@@ -1,23 +1,14 @@
 import { useEffect, useContext } from "react"
 import ChatItem from "./chatItem"
-<<<<<<< HEAD
 import { IChatItem } from "@/types"
-import { useAppDispatch, useAutoScroll, LANGUAGE_OPTIONS, useAppSelector,isRagGraph,
-=======
 import {
   useAppDispatch, LANGUAGE_OPTIONS, useAppSelector, isRagGraph,
->>>>>>> db2d93de
   apiGetGraphs,
   apiGetNodes,
   apiGetExtensionMetadata,
   apiReloadGraph,
-<<<<<<< HEAD
- } from "@/common"
-import { setExtensionMetadata,  setGraphName,setGraphs,setExtensions, setLanguage } from "@/store/reducers/global"
-=======
 } from "@/common"
 import { setExtensionMetadata, setGraphName, setGraphs, setExtensions, setLanguage } from "@/store/reducers/global"
->>>>>>> db2d93de
 import { Select, } from 'antd';
 import { MenuContext } from "../menu/context"
 import PdfSelect from "@/components/pdfSelect"
