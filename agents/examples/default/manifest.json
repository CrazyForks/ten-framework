--- conflicted
+++ resolved
@@ -150,16 +150,17 @@
     },
     {
       "type": "extension",
-<<<<<<< HEAD
       "name": "heygen_avatar_python",
-=======
+      "version": "=0.1.0"
+    },
+    {
+      "type": "extension",
       "name": "openai_tts_python",
       "version": "=0.1.0"
     },
     {
       "type": "extension",
       "name": "neuphonic_tts",
->>>>>>> 1f08fc05
       "version": "=0.1.0"
     }
   ]
